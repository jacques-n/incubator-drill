--- conflicted
+++ resolved
@@ -2,42 +2,6 @@
 title: "Data Type Casting"
 parent: "SQL Reference"
 ---
-<<<<<<< HEAD
-You can use the following SQL data types in your Drill queries:
-
-
-#### Character
-
-  * VARCHAR/CHAR 
-
-#### Date/Time
-
-  * DATE
-  * INTERVAL
-    * Interval Year (stores year and month)
-    * Interval Day (stores day, hour, minute, seconds, and milliseconds)
-  * TIME
-  * TIMESTAMP
-
-Refer to [Supported Date/Time Data Type formats](/docs/supported-date-time-data-type-formats/).
-
-#### Integer
-
-  * BIGINT
-  * INT
-  * SMALLINT
-
-#### Numeric
-
-  * DECIMAL
-  * FLOAT 
-  * DOUBLE PRECISION (FLOAT 8)
-  * REAL (FLOAT 4) 
-
-#### Boolean
-
-Values are FALSE or TRUE.
-=======
 The following table lists the type arguments you can use with the cast function:
 
 <table>
@@ -133,7 +97,6 @@
 * Equality comparisons between floating-point values can produce unexpected results.
 
 Values of FLOAT and DOUBLE that are less than the lowest value in the range (more negative) cause an error. Rounding can occur if the precision of an input number is too high. 
->>>>>>> feaa579e
 
 ## Complex Data Types
 
