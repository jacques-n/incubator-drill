--- conflicted
+++ resolved
@@ -6,12 +6,8 @@
   <li class='expand-menu'>
     <a href="javascript:void(0);"><span class='menu-text'>Menu</span><span class='expand-icon'>☰</span></a>
   </li>
-<<<<<<< HEAD
-  <li class='nav'>
-=======
   <li class='clear-float'></li>
   <li>
->>>>>>> e6534219
     <a href="{{ site.baseurl }}/docs/">Documentation</a>
     <ul>
       {% for doc in site.data.docs.hierarchy %}
